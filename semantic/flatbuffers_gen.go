package semantic

import (
	codes "github.com/influxdata/flux/codes"
	errors "github.com/influxdata/flux/internal/errors"
	fbsemantic "github.com/influxdata/flux/internal/fbsemantic"
)

// DO NOT EDIT.  This file was generated by the fbgen command.

func (rcv *ArrayExpression) FromBuf(fb *fbsemantic.ArrayExpression) error {
	var err error
	if fb == nil {
		return nil
	}
	if fbLoc := fb.Loc(nil); fbLoc != nil {
		if err = rcv.Loc.FromBuf(fbLoc); err != nil {
			return errors.Wrap(err, codes.Inherit, "ArrayExpression.Loc")
		}
	}
	if fb.ElementsLength() > 0 {
		rcv.Elements = make([]Expression, fb.ElementsLength())
		for i := 0; i < fb.ElementsLength(); i++ {
			fbWrappedExpression := new(fbsemantic.WrappedExpression)
			if !fb.Elements(fbWrappedExpression, i) {
				return errors.New(codes.Internal, "could not deserialize ArrayExpression.Elements")
			}
			if rcv.Elements[i], err = fromWrappedExpression(fbWrappedExpression); err != nil {
				return errors.Wrap(err, codes.Inherit, "ArrayExpression.Elements")
			}
		}
	}
	if rcv.Type, err = getMonoType(fb); err != nil {
		return errors.Wrap(err, codes.Inherit, "ArrayExpression.Type")
	}
	return nil
}

func (rcv *BinaryExpression) FromBuf(fb *fbsemantic.BinaryExpression) error {
	var err error
	if fb == nil {
		return nil
	}
	if fbLoc := fb.Loc(nil); fbLoc != nil {
		if err = rcv.Loc.FromBuf(fbLoc); err != nil {
			return errors.Wrap(err, codes.Inherit, "BinaryExpression.Loc")
		}
	}
	if rcv.Operator, err = fromFBOperator(fb.Operator()); err != nil {
		return errors.Wrap(err, codes.Inherit, "BinaryExpression.Operator")
	}
	if rcv.Left, err = fromExpressionTable(fb.Left, fb.LeftType()); err != nil {
		return errors.Wrap(err, codes.Inherit, "BinaryExpression.Left")
	}
	if rcv.Right, err = fromExpressionTable(fb.Right, fb.RightType()); err != nil {
		return errors.Wrap(err, codes.Inherit, "BinaryExpression.Right")
	}
	if rcv.typ, err = getMonoType(fb); err != nil {
		return errors.Wrap(err, codes.Inherit, "BinaryExpression.typ")
	}
	return nil
}

func (rcv *Block) FromBuf(fb *fbsemantic.Block) error {
	var err error
	if fb == nil {
		return nil
	}
	if fbLoc := fb.Loc(nil); fbLoc != nil {
		if err = rcv.Loc.FromBuf(fbLoc); err != nil {
			return errors.Wrap(err, codes.Inherit, "Block.Loc")
		}
	}
	if fb.BodyLength() > 0 {
		rcv.Body = make([]Statement, fb.BodyLength())
		for i := 0; i < fb.BodyLength(); i++ {
			fbWrappedStatement := new(fbsemantic.WrappedStatement)
			if !fb.Body(fbWrappedStatement, i) {
				return errors.New(codes.Internal, "could not deserialize Block.Body")
			}
			if rcv.Body[i], err = fromWrappedStatement(fbWrappedStatement); err != nil {
				return errors.Wrap(err, codes.Inherit, "Block.Body")
			}
		}
	}
	return nil
}

func (rcv *BooleanLiteral) FromBuf(fb *fbsemantic.BooleanLiteral) error {
	var err error
	if fb == nil {
		return nil
	}
	if fbLoc := fb.Loc(nil); fbLoc != nil {
		if err = rcv.Loc.FromBuf(fbLoc); err != nil {
			return errors.Wrap(err, codes.Inherit, "BooleanLiteral.Loc")
		}
	}
	rcv.Value = fb.Value()
	if rcv.typ, err = getMonoType(fb); err != nil {
		return errors.Wrap(err, codes.Inherit, "BooleanLiteral.typ")
	}
	return nil
}

func (rcv *BuiltinStatement) FromBuf(fb *fbsemantic.BuiltinStatement) error {
	var err error
	if fb == nil {
		return nil
	}
	if fbLoc := fb.Loc(nil); fbLoc != nil {
		if err = rcv.Loc.FromBuf(fbLoc); err != nil {
			return errors.Wrap(err, codes.Inherit, "BuiltinStatement.Loc")
		}
	}
	if fbID := fb.Id(nil); fbID != nil {
		rcv.ID = new(Identifier)
		if err = rcv.ID.FromBuf(fbID); err != nil {
			return errors.Wrap(err, codes.Inherit, "BuiltinStatement.ID")
		}
	}
	return nil
}

func (rcv *CallExpression) FromBuf(fb *fbsemantic.CallExpression) error {
	var err error
	if fb == nil {
		return nil
	}
	if fbLoc := fb.Loc(nil); fbLoc != nil {
		if err = rcv.Loc.FromBuf(fbLoc); err != nil {
			return errors.Wrap(err, codes.Inherit, "CallExpression.Loc")
		}
	}
	if rcv.Callee, err = fromExpressionTable(fb.Callee, fb.CalleeType()); err != nil {
		return errors.Wrap(err, codes.Inherit, "CallExpression.Callee")
	}
	if rcv.Arguments, err = objectExprFromProperties(fb); err != nil {
		return errors.Wrap(err, codes.Inherit, "CallExpression.Arguments")
	}
	if rcv.Pipe, err = fromExpressionTableOptional(fb.Pipe, fb.PipeType()); err != nil {
		return errors.Wrap(err, codes.Inherit, "CallExpression.Pipe")
	}
	if rcv.typ, err = getMonoType(fb); err != nil {
		return errors.Wrap(err, codes.Inherit, "CallExpression.typ")
	}
	return nil
}

func (rcv *ConditionalExpression) FromBuf(fb *fbsemantic.ConditionalExpression) error {
	var err error
	if fb == nil {
		return nil
	}
	if fbLoc := fb.Loc(nil); fbLoc != nil {
		if err = rcv.Loc.FromBuf(fbLoc); err != nil {
			return errors.Wrap(err, codes.Inherit, "ConditionalExpression.Loc")
		}
	}
	if rcv.Test, err = fromExpressionTable(fb.Test, fb.TestType()); err != nil {
		return errors.Wrap(err, codes.Inherit, "ConditionalExpression.Test")
	}
	if rcv.Alternate, err = fromExpressionTable(fb.Alternate, fb.AlternateType()); err != nil {
		return errors.Wrap(err, codes.Inherit, "ConditionalExpression.Alternate")
	}
	if rcv.Consequent, err = fromExpressionTable(fb.Consequent, fb.ConsequentType()); err != nil {
		return errors.Wrap(err, codes.Inherit, "ConditionalExpression.Consequent")
	}
	if rcv.typ, err = getMonoType(fb); err != nil {
		return errors.Wrap(err, codes.Inherit, "ConditionalExpression.typ")
	}
	return nil
}

func (rcv *DateTimeLiteral) FromBuf(fb *fbsemantic.DateTimeLiteral) error {
	var err error
	if fb == nil {
		return nil
	}
	if fbLoc := fb.Loc(nil); fbLoc != nil {
		if err = rcv.Loc.FromBuf(fbLoc); err != nil {
			return errors.Wrap(err, codes.Inherit, "DateTimeLiteral.Loc")
		}
	}
	if fbValue := fb.Value(nil); fbValue != nil {
		rcv.Value = fromFBTime(fbValue)
	}
	if rcv.typ, err = getMonoType(fb); err != nil {
		return errors.Wrap(err, codes.Inherit, "DateTimeLiteral.typ")
	}
	return nil
}

func (rcv *DurationLiteral) FromBuf(fb *fbsemantic.DurationLiteral) error {
	var err error
	if fb == nil {
		return nil
	}
	if fbLoc := fb.Loc(nil); fbLoc != nil {
		if err = rcv.Loc.FromBuf(fbLoc); err != nil {
			return errors.Wrap(err, codes.Inherit, "DurationLiteral.Loc")
		}
	}
	if rcv.Values, err = fromFBDurationVector(fb); err != nil {
		return errors.Wrap(err, codes.Inherit, "DurationLiteral.Values")
	}
	if rcv.typ, err = getMonoType(fb); err != nil {
		return errors.Wrap(err, codes.Inherit, "DurationLiteral.typ")
	}
	return nil
}

func (rcv *ExpressionStatement) FromBuf(fb *fbsemantic.ExpressionStatement) error {
	var err error
	if fb == nil {
		return nil
	}
	if fbLoc := fb.Loc(nil); fbLoc != nil {
		if err = rcv.Loc.FromBuf(fbLoc); err != nil {
			return errors.Wrap(err, codes.Inherit, "ExpressionStatement.Loc")
		}
	}
	if rcv.Expression, err = fromExpressionTable(fb.Expression, fb.ExpressionType()); err != nil {
		return errors.Wrap(err, codes.Inherit, "ExpressionStatement.Expression")
	}
	return nil
}

func (rcv *File) FromBuf(fb *fbsemantic.File) error {
	var err error
	if fb == nil {
		return nil
	}
	if fbLoc := fb.Loc(nil); fbLoc != nil {
		if err = rcv.Loc.FromBuf(fbLoc); err != nil {
			return errors.Wrap(err, codes.Inherit, "File.Loc")
		}
	}
	if fbPackage := fb.Package(nil); fbPackage != nil {
		rcv.Package = new(PackageClause)
		if err = rcv.Package.FromBuf(fbPackage); err != nil {
			return errors.Wrap(err, codes.Inherit, "File.Package")
		}
	}
	if fb.ImportsLength() > 0 {
		rcv.Imports = make([]*ImportDeclaration, fb.ImportsLength())
		for i := 0; i < fb.ImportsLength(); i++ {
			fbImportDeclaration := new(fbsemantic.ImportDeclaration)
			if !fb.Imports(fbImportDeclaration, i) {
				return errors.New(codes.Internal, "could not deserialize File.Imports")
			}
			rcv.Imports[i] = new(ImportDeclaration)
			if err = rcv.Imports[i].FromBuf(fbImportDeclaration); err != nil {
				return errors.Wrap(err, codes.Inherit, "File.Imports")
			}
		}
	}
	if fb.BodyLength() > 0 {
		rcv.Body = make([]Statement, fb.BodyLength())
		for i := 0; i < fb.BodyLength(); i++ {
			fbWrappedStatement := new(fbsemantic.WrappedStatement)
			if !fb.Body(fbWrappedStatement, i) {
				return errors.New(codes.Internal, "could not deserialize File.Body")
			}
			if rcv.Body[i], err = fromWrappedStatement(fbWrappedStatement); err != nil {
				return errors.Wrap(err, codes.Inherit, "File.Body")
			}
		}
	}
	return nil
}

func (rcv *FloatLiteral) FromBuf(fb *fbsemantic.FloatLiteral) error {
	var err error
	if fb == nil {
		return nil
	}
	if fbLoc := fb.Loc(nil); fbLoc != nil {
		if err = rcv.Loc.FromBuf(fbLoc); err != nil {
			return errors.Wrap(err, codes.Inherit, "FloatLiteral.Loc")
		}
	}
	rcv.Value = fb.Value()
	if rcv.typ, err = getMonoType(fb); err != nil {
		return errors.Wrap(err, codes.Inherit, "FloatLiteral.typ")
	}
	return nil
}

func (rcv *Identifier) FromBuf(fb *fbsemantic.Identifier) error {
	var err error
	if fb == nil {
		return nil
	}
	if fbLoc := fb.Loc(nil); fbLoc != nil {
		if err = rcv.Loc.FromBuf(fbLoc); err != nil {
			return errors.Wrap(err, codes.Inherit, "Identifier.Loc")
		}
	}
	rcv.Name = string(fb.Name())
	return nil
}

func (rcv *IdentifierExpression) FromBuf(fb *fbsemantic.IdentifierExpression) error {
	var err error
	if fb == nil {
		return nil
	}
	if fbLoc := fb.Loc(nil); fbLoc != nil {
		if err = rcv.Loc.FromBuf(fbLoc); err != nil {
			return errors.Wrap(err, codes.Inherit, "IdentifierExpression.Loc")
		}
	}
	rcv.Name = string(fb.Name())
	if rcv.typ, err = getMonoType(fb); err != nil {
		return errors.Wrap(err, codes.Inherit, "IdentifierExpression.typ")
	}
	return nil
}

func (rcv *ImportDeclaration) FromBuf(fb *fbsemantic.ImportDeclaration) error {
	var err error
	if fb == nil {
		return nil
	}
	if fbLoc := fb.Loc(nil); fbLoc != nil {
		if err = rcv.Loc.FromBuf(fbLoc); err != nil {
			return errors.Wrap(err, codes.Inherit, "ImportDeclaration.Loc")
		}
	}
	if fbAs := fb.Alias(nil); fbAs != nil {
		rcv.As = new(Identifier)
		if err = rcv.As.FromBuf(fbAs); err != nil {
			return errors.Wrap(err, codes.Inherit, "ImportDeclaration.As")
		}
	}
	if fbPath := fb.Path(nil); fbPath != nil {
		rcv.Path = new(StringLiteral)
		if err = rcv.Path.FromBuf(fbPath); err != nil {
			return errors.Wrap(err, codes.Inherit, "ImportDeclaration.Path")
		}
	}
	return nil
}

func (rcv *IndexExpression) FromBuf(fb *fbsemantic.IndexExpression) error {
	var err error
	if fb == nil {
		return nil
	}
	if fbLoc := fb.Loc(nil); fbLoc != nil {
		if err = rcv.Loc.FromBuf(fbLoc); err != nil {
			return errors.Wrap(err, codes.Inherit, "IndexExpression.Loc")
		}
	}
	if rcv.Array, err = fromExpressionTable(fb.Array, fb.ArrayType()); err != nil {
		return errors.Wrap(err, codes.Inherit, "IndexExpression.Array")
	}
	if rcv.Index, err = fromExpressionTable(fb.Index, fb.IndexType()); err != nil {
		return errors.Wrap(err, codes.Inherit, "IndexExpression.Index")
	}
	if rcv.typ, err = getMonoType(fb); err != nil {
		return errors.Wrap(err, codes.Inherit, "IndexExpression.typ")
	}
	return nil
}

func (rcv *IntegerLiteral) FromBuf(fb *fbsemantic.IntegerLiteral) error {
	var err error
	if fb == nil {
		return nil
	}
	if fbLoc := fb.Loc(nil); fbLoc != nil {
		if err = rcv.Loc.FromBuf(fbLoc); err != nil {
			return errors.Wrap(err, codes.Inherit, "IntegerLiteral.Loc")
		}
	}
	rcv.Value = fb.Value()
	if rcv.typ, err = getMonoType(fb); err != nil {
		return errors.Wrap(err, codes.Inherit, "IntegerLiteral.typ")
	}
	return nil
}

func (rcv *LogicalExpression) FromBuf(fb *fbsemantic.LogicalExpression) error {
	var err error
	if fb == nil {
		return nil
	}
	if fbLoc := fb.Loc(nil); fbLoc != nil {
		if err = rcv.Loc.FromBuf(fbLoc); err != nil {
			return errors.Wrap(err, codes.Inherit, "LogicalExpression.Loc")
		}
	}
	if rcv.Operator, err = fromFBLogicalOperator(fb.Operator()); err != nil {
		return errors.Wrap(err, codes.Inherit, "LogicalExpression.Operator")
	}
	if rcv.Left, err = fromExpressionTable(fb.Left, fb.LeftType()); err != nil {
		return errors.Wrap(err, codes.Inherit, "LogicalExpression.Left")
	}
	if rcv.Right, err = fromExpressionTable(fb.Right, fb.RightType()); err != nil {
		return errors.Wrap(err, codes.Inherit, "LogicalExpression.Right")
	}
	if rcv.typ, err = getMonoType(fb); err != nil {
		return errors.Wrap(err, codes.Inherit, "LogicalExpression.typ")
	}
	return nil
}

func (rcv *MemberAssignment) FromBuf(fb *fbsemantic.MemberAssignment) error {
	var err error
	if fb == nil {
		return nil
	}
	if fbLoc := fb.Loc(nil); fbLoc != nil {
		if err = rcv.Loc.FromBuf(fbLoc); err != nil {
			return errors.Wrap(err, codes.Inherit, "MemberAssignment.Loc")
		}
	}
	if fbMember := fb.Member(nil); fbMember != nil {
		rcv.Member = new(MemberExpression)
		if err = rcv.Member.FromBuf(fbMember); err != nil {
			return errors.Wrap(err, codes.Inherit, "MemberAssignment.Member")
		}
	}
	if rcv.Init, err = fromExpressionTable(fb.Init_, fb.Init_type()); err != nil {
		return errors.Wrap(err, codes.Inherit, "MemberAssignment.Init")
	}
	return nil
}

func (rcv *MemberExpression) FromBuf(fb *fbsemantic.MemberExpression) error {
	var err error
	if fb == nil {
		return nil
	}
	if fbLoc := fb.Loc(nil); fbLoc != nil {
		if err = rcv.Loc.FromBuf(fbLoc); err != nil {
			return errors.Wrap(err, codes.Inherit, "MemberExpression.Loc")
		}
	}
	if rcv.Object, err = fromExpressionTable(fb.Object, fb.ObjectType()); err != nil {
		return errors.Wrap(err, codes.Inherit, "MemberExpression.Object")
	}
	rcv.Property = string(fb.Property())
	if rcv.typ, err = getMonoType(fb); err != nil {
		return errors.Wrap(err, codes.Inherit, "MemberExpression.typ")
	}
	return nil
}

func (rcv *NativeVariableAssignment) FromBuf(fb *fbsemantic.NativeVariableAssignment) error {
	var err error
	if fb == nil {
		return nil
	}
	if fbLoc := fb.Loc(nil); fbLoc != nil {
		if err = rcv.Loc.FromBuf(fbLoc); err != nil {
			return errors.Wrap(err, codes.Inherit, "NativeVariableAssignment.Loc")
		}
	}
	if fbIdentifier := fb.Identifier(nil); fbIdentifier != nil {
		rcv.Identifier = new(Identifier)
		if err = rcv.Identifier.FromBuf(fbIdentifier); err != nil {
			return errors.Wrap(err, codes.Inherit, "NativeVariableAssignment.Identifier")
		}
	}
	if rcv.Init, err = fromExpressionTable(fb.Init_, fb.Init_type()); err != nil {
		return errors.Wrap(err, codes.Inherit, "NativeVariableAssignment.Init")
	}
	if rcv.Typ, err = getPolyType(fb); err != nil {
		return errors.Wrap(err, codes.Inherit, "NativeVariableAssignment.Typ")
	}
	return nil
}

func (rcv *ObjectExpression) FromBuf(fb *fbsemantic.ObjectExpression) error {
	var err error
	if fb == nil {
		return nil
	}
	if fbLoc := fb.Loc(nil); fbLoc != nil {
		if err = rcv.Loc.FromBuf(fbLoc); err != nil {
			return errors.Wrap(err, codes.Inherit, "ObjectExpression.Loc")
		}
	}
	if fbWith := fb.With(nil); fbWith != nil {
		rcv.With = new(IdentifierExpression)
		if err = rcv.With.FromBuf(fbWith); err != nil {
			return errors.Wrap(err, codes.Inherit, "ObjectExpression.With")
		}
	}
	if fb.PropertiesLength() > 0 {
		rcv.Properties = make([]*Property, fb.PropertiesLength())
		for i := 0; i < fb.PropertiesLength(); i++ {
			fbProperty := new(fbsemantic.Property)
			if !fb.Properties(fbProperty, i) {
				return errors.New(codes.Internal, "could not deserialize ObjectExpression.Properties")
			}
			rcv.Properties[i] = new(Property)
			if err = rcv.Properties[i].FromBuf(fbProperty); err != nil {
				return errors.Wrap(err, codes.Inherit, "ObjectExpression.Properties")
			}
		}
	}
	if rcv.typ, err = getMonoType(fb); err != nil {
		return errors.Wrap(err, codes.Inherit, "ObjectExpression.typ")
	}
	return nil
}

func (rcv *OptionStatement) FromBuf(fb *fbsemantic.OptionStatement) error {
	var err error
	if fb == nil {
		return nil
	}
	if fbLoc := fb.Loc(nil); fbLoc != nil {
		if err = rcv.Loc.FromBuf(fbLoc); err != nil {
			return errors.Wrap(err, codes.Inherit, "OptionStatement.Loc")
		}
	}
	if rcv.Assignment, err = fromAssignmentTable(fb.Assignment, fb.AssignmentType()); err != nil {
		return errors.Wrap(err, codes.Inherit, "OptionStatement.Assignment")
	}
	return nil
}

func (p *Package) FromBuf(fb *fbsemantic.Package) error {
	var err error
	if fb == nil {
		return nil
	}
	if fbLoc := fb.Loc(nil); fbLoc != nil {
<<<<<<< HEAD
		if err = p.loc.FromBuf(fbLoc); err != nil {
			return errors.Wrap(err, codes.Inherit, "Package.loc")
=======
		if err = rcv.Loc.FromBuf(fbLoc); err != nil {
			return errors.Wrap(err, codes.Inherit, "Package.Loc")
>>>>>>> e5ed64d9
		}
	}
	p.Package = string(fb.Package())
	if fb.FilesLength() > 0 {
		p.Files = make([]*File, fb.FilesLength())
		for i := 0; i < fb.FilesLength(); i++ {
			fbFile := new(fbsemantic.File)
			if !fb.Files(fbFile, i) {
				return errors.New(codes.Internal, "could not deserialize Package.Files")
			}
			p.Files[i] = new(File)
			if err = p.Files[i].FromBuf(fbFile); err != nil {
				return errors.Wrap(err, codes.Inherit, "Package.Files")
			}
		}
	}
	return nil
}

func (rcv *PackageClause) FromBuf(fb *fbsemantic.PackageClause) error {
	var err error
	if fb == nil {
		return nil
	}
	if fbLoc := fb.Loc(nil); fbLoc != nil {
		if err = rcv.Loc.FromBuf(fbLoc); err != nil {
			return errors.Wrap(err, codes.Inherit, "PackageClause.Loc")
		}
	}
	if fbName := fb.Name(nil); fbName != nil {
		rcv.Name = new(Identifier)
		if err = rcv.Name.FromBuf(fbName); err != nil {
			return errors.Wrap(err, codes.Inherit, "PackageClause.Name")
		}
	}
	return nil
}

func (rcv *Property) FromBuf(fb *fbsemantic.Property) error {
	var err error
	if fb == nil {
		return nil
	}
	if fbLoc := fb.Loc(nil); fbLoc != nil {
		if err = rcv.Loc.FromBuf(fbLoc); err != nil {
			return errors.Wrap(err, codes.Inherit, "Property.Loc")
		}
	}
	if rcv.Key, err = propertyKeyFromFBIdentifier(fb.Key(nil)); err != nil {
		return errors.Wrap(err, codes.Inherit, "Property.Key")
	}
	if rcv.Value, err = fromExpressionTable(fb.Value, fb.ValueType()); err != nil {
		return errors.Wrap(err, codes.Inherit, "Property.Value")
	}
	return nil
}

func (rcv *RegexpLiteral) FromBuf(fb *fbsemantic.RegexpLiteral) error {
	var err error
	if fb == nil {
		return nil
	}
	if fbLoc := fb.Loc(nil); fbLoc != nil {
		if err = rcv.Loc.FromBuf(fbLoc); err != nil {
			return errors.Wrap(err, codes.Inherit, "RegexpLiteral.Loc")
		}
	}
	if rcv.Value, err = fromFBRegexpLiteral(fb.Value()); err != nil {
		return errors.Wrap(err, codes.Inherit, "RegexpLiteral.Value")
	}
	if rcv.typ, err = getMonoType(fb); err != nil {
		return errors.Wrap(err, codes.Inherit, "RegexpLiteral.typ")
	}
	return nil
}

func (rcv *ReturnStatement) FromBuf(fb *fbsemantic.ReturnStatement) error {
	var err error
	if fb == nil {
		return nil
	}
	if fbLoc := fb.Loc(nil); fbLoc != nil {
		if err = rcv.Loc.FromBuf(fbLoc); err != nil {
			return errors.Wrap(err, codes.Inherit, "ReturnStatement.Loc")
		}
	}
	if rcv.Argument, err = fromExpressionTable(fb.Argument, fb.ArgumentType()); err != nil {
		return errors.Wrap(err, codes.Inherit, "ReturnStatement.Argument")
	}
	return nil
}

func (rcv *StringExpression) FromBuf(fb *fbsemantic.StringExpression) error {
	var err error
	if fb == nil {
		return nil
	}
	if fbLoc := fb.Loc(nil); fbLoc != nil {
		if err = rcv.Loc.FromBuf(fbLoc); err != nil {
			return errors.Wrap(err, codes.Inherit, "StringExpression.Loc")
		}
	}
	if rcv.Parts, err = fromFBStringExpressionPartVector(fb); err != nil {
		return errors.Wrap(err, codes.Inherit, "StringExpression.Parts")
	}
	if rcv.typ, err = getMonoType(fb); err != nil {
		return errors.Wrap(err, codes.Inherit, "StringExpression.typ")
	}
	return nil
}

func (rcv *StringLiteral) FromBuf(fb *fbsemantic.StringLiteral) error {
	var err error
	if fb == nil {
		return nil
	}
	if fbLoc := fb.Loc(nil); fbLoc != nil {
		if err = rcv.Loc.FromBuf(fbLoc); err != nil {
			return errors.Wrap(err, codes.Inherit, "StringLiteral.Loc")
		}
	}
	rcv.Value = string(fb.Value())
	if rcv.typ, err = getMonoType(fb); err != nil {
		return errors.Wrap(err, codes.Inherit, "StringLiteral.typ")
	}
	return nil
}

func (rcv *TestStatement) FromBuf(fb *fbsemantic.TestStatement) error {
	var err error
	if fb == nil {
		return nil
	}
	if fbLoc := fb.Loc(nil); fbLoc != nil {
		if err = rcv.Loc.FromBuf(fbLoc); err != nil {
			return errors.Wrap(err, codes.Inherit, "TestStatement.Loc")
		}
	}
	if fbAssignment := fb.Assignment(nil); fbAssignment != nil {
		rcv.Assignment = new(NativeVariableAssignment)
		if err = rcv.Assignment.FromBuf(fbAssignment); err != nil {
			return errors.Wrap(err, codes.Inherit, "TestStatement.Assignment")
		}
	}
	return nil
}

func (rcv *UnaryExpression) FromBuf(fb *fbsemantic.UnaryExpression) error {
	var err error
	if fb == nil {
		return nil
	}
	if fbLoc := fb.Loc(nil); fbLoc != nil {
		if err = rcv.Loc.FromBuf(fbLoc); err != nil {
			return errors.Wrap(err, codes.Inherit, "UnaryExpression.Loc")
		}
	}
	if rcv.Operator, err = fromFBOperator(fb.Operator()); err != nil {
		return errors.Wrap(err, codes.Inherit, "UnaryExpression.Operator")
	}
	if rcv.Argument, err = fromExpressionTable(fb.Argument, fb.ArgumentType()); err != nil {
		return errors.Wrap(err, codes.Inherit, "UnaryExpression.Argument")
	}
	if rcv.typ, err = getMonoType(fb); err != nil {
		return errors.Wrap(err, codes.Inherit, "UnaryExpression.typ")
	}
	return nil
}

func (rcv *UnsignedIntegerLiteral) FromBuf(fb *fbsemantic.UnsignedIntegerLiteral) error {
	var err error
	if fb == nil {
		return nil
	}
	if fbLoc := fb.Loc(nil); fbLoc != nil {
		if err = rcv.Loc.FromBuf(fbLoc); err != nil {
			return errors.Wrap(err, codes.Inherit, "UnsignedIntegerLiteral.Loc")
		}
	}
	rcv.Value = fb.Value()
	if rcv.typ, err = getMonoType(fb); err != nil {
		return errors.Wrap(err, codes.Inherit, "UnsignedIntegerLiteral.typ")
	}
	return nil
}<|MERGE_RESOLUTION|>--- conflicted
+++ resolved
@@ -531,13 +531,8 @@
 		return nil
 	}
 	if fbLoc := fb.Loc(nil); fbLoc != nil {
-<<<<<<< HEAD
 		if err = p.loc.FromBuf(fbLoc); err != nil {
 			return errors.Wrap(err, codes.Inherit, "Package.loc")
-=======
-		if err = rcv.Loc.FromBuf(fbLoc); err != nil {
-			return errors.Wrap(err, codes.Inherit, "Package.Loc")
->>>>>>> e5ed64d9
 		}
 	}
 	p.Package = string(fb.Package())
